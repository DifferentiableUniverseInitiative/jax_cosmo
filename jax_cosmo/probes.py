--- conflicted
+++ resolved
@@ -75,36 +75,37 @@
     ell_factor = np.sqrt((ell - 1) * (ell) * (ell + 1) * (ell + 2)) / (ell + 0.5) ** 2
     return constant_factor * ell_factor * radial_kernel
 
+
 @jit
 def mag_kernel(cosmo, pzs, z, ell, s):
     """
     Returns a magnification kernel
-    
-    Needs magnification bias function 
+
+    Needs magnification bias function
     s = "logarithmic derivative of the number of sources with magnitude limit", a function valid for all z in z_prime
-    
+
     """
     z = np.atleast_1d(z)
     zmax = max([pz.zmax for pz in pzs])
     # Retrieve comoving distance corresponding to z
     chi = bkgrd.radial_comoving_distance(cosmo, z2a(z))
-    
+
     @vmap
     def integrand(z_prime):
         chi_prime = bkgrd.radial_comoving_distance(cosmo, z2a(z_prime))
         # Stack the dndz of all redshift bins
         dndz = np.stack([pz(z_prime) for pz in pzs], axis=0)
-        
-        mag_lim = (2.0-5.0*s(cosmo, z_prime))/2.0
-        
-        return dndz * np.clip(chi_prime - chi, 0) / np.clip(chi_prime, 1.0)*mag_lim
+
+        mag_lim = (2.0 - 5.0 * s(cosmo, z_prime)) / 2.0
+
+        return dndz * np.clip(chi_prime - chi, 0) / np.clip(chi_prime, 1.0) * mag_lim
 
     # Computes the radial weak lensing kernel
     radial_kernel = np.squeeze(simps(integrand, z, zmax, 256) * (1.0 + z) * chi)
     # Constant term (maybe one too many 2.0?)
-    constant_factor = 3.0 * const.H0 ** 2 * cosmo.Omega_m / 2.0 / const.c / 2.0
-    # Ell dependent factor
-    ell_factor = ell*(ell+1)
+    constant_factor = 3.0 * const.H0**2 * cosmo.Omega_m / 2.0 / const.c / 2.0
+    # Ell dependent factor
+    ell_factor = ell * (ell + 1)
     return constant_factor * ell_factor * radial_kernel
 
 
@@ -131,6 +132,7 @@
     # Ell dependent factor
     ell_factor = 1.0
     return constant_factor * ell_factor * radial_kernel
+
 
 @jit
 def nla_kernel(cosmo, pzs, bias, z, ell):
@@ -167,25 +169,37 @@
     """
     Computes the RSD kernel
     """
-    print(z,z1)
+    print(z, z1)
     # stack the dndz of all redshift bins
     dndz = np.stack([pz(z) for pz in pzs], axis=0)
-    
+
     # Normalization,
     constant_factor = 1.0
     # Ell dependent factor
-    ell_factor1 = (1+8*ell)/((2*ell+1)**2.0)
+    ell_factor1 = (1 + 8 * ell) / ((2 * ell + 1) ** 2.0)
     # stack the dndz of all redshift bins
     dndz = np.stack([pz(z) for pz in pzs], axis=0)
-    radial_kernel1 = dndz * bkgrd.growth_rate(cosmo, z2a(z))/bkgrd.growth_factor(cosmo, z2a(z)) * bkgrd.H(cosmo, z2a(z))
-    
-    # Ell dependent factor
-    ell_factor2 = (4)/(2*ell+3) *np.sqrt((2*ell+1)/(2*ell+3))
+    radial_kernel1 = (
+        dndz
+        * bkgrd.growth_rate(cosmo, z2a(z))
+        / bkgrd.growth_factor(cosmo, z2a(z))
+        * bkgrd.H(cosmo, z2a(z))
+    )
+
+    # Ell dependent factor
+    ell_factor2 = (4) / (2 * ell + 3) * np.sqrt((2 * ell + 1) / (2 * ell + 3))
     # stack the dndz of all redshift bins
     dndz = np.stack([pz(z1) for pz in pzs], axis=0)
-    radial_kernel2 = dndz * bkgrd.growth_rate(cosmo, z2a(z1))/bkgrd.growth_factor(cosmo, z2a(z1)) * bkgrd.H(cosmo, z2a(z1))
-
-    return constant_factor*(ell_factor1 * radial_kernel1 - ell_factor2*radial_kernel2)
+    radial_kernel2 = (
+        dndz
+        * bkgrd.growth_rate(cosmo, z2a(z1))
+        / bkgrd.growth_factor(cosmo, z2a(z1))
+        * bkgrd.H(cosmo, z2a(z1))
+    )
+
+    return constant_factor * (
+        ell_factor1 * radial_kernel1 - ell_factor2 * radial_kernel2
+    )
 
 
 @register_pytree_node_class
@@ -283,12 +297,7 @@
 
 
 class NumberCounts(container):
-<<<<<<< HEAD
-    """ Class representing a galaxy clustering probe, with a bunch of bins
-=======
     """Class representing a galaxy clustering probe, with a bunch of bins
-
->>>>>>> 800c70f2
     Parameters:
     -----------
     redshift_bins: nzredshift distributions
@@ -298,11 +307,11 @@
     mag_bias....
     """
 
-    def __init__(self, redshift_bins, bias, has_rsd=False,mag_bias=False, **kwargs):
+    def __init__(self, redshift_bins, bias, has_rsd=False, mag_bias=False, **kwargs):
         super(NumberCounts, self).__init__(
-            redshift_bins, bias, has_rsd=has_rsd,mag_bias=mag_bias, **kwargs
+            redshift_bins, bias, has_rsd=has_rsd, mag_bias=mag_bias, **kwargs
         )
-        self.mag_bias =mag_bias
+        self.mag_bias = mag_bias
         self.has_rsd = has_rsd
 
     @property
@@ -321,13 +330,8 @@
         pzs = self.params[0]
         return len(pzs)
 
-<<<<<<< HEAD
     def kernel(self, cosmo, z, ell, z1):
-        """ Compute the radial kernel for all nz bins in this probe.
-=======
-    def kernel(self, cosmo, z, ell):
         """Compute the radial kernel for all nz bins in this probe.
->>>>>>> 800c70f2
 
         Returns:
         --------
@@ -338,13 +342,13 @@
         pzs, bias = self.params
         # Retrieve density kernel
         kernel = density_kernel(cosmo, pzs, bias, z, ell)
-        
+
         if self.mag_bias:
             kernel += mag_kernel(cosmo, pzs, z, ell, self.mag_bias)
-        
+
         if self.has_rsd:
             kernel += rsd_kernel(cosmo, pzs, z, ell, z1)
-        
+
         return kernel
 
     def noise(self):
